#[macro_use]
extern crate alumina as al;
extern crate ndarray;

use std::path::Path;
use std::sync::Arc;
use std::cell::Cell;
use al::graph::{GraphDef, NodeTag, Result};
use al::ops::nn::linear::Linear;
use al::ops::shape::avg_pool::AvgPool;
use al::ops::nn::bias::Bias;
use al::ops::nn::conv::Conv;
use al::ops::activ::tanh::Tanh;
use al::ops::activ::spline::Spline;
use al::ops::activ::softmax::Softmax;
use al::ops::loss::cross_entropy::CrossEntropy;
use al::ops::loss::prediction::Prediction;
use al::opt::{Opt, CallbackSignal, max_steps, every_n_steps};

#[allow(unused_imports)]
use al::opt::sgd::Sgd;
use al::opt::adam::Adam;

use al::data::mnist::Mnist;
use al::data::*;
use ndarray::ArrayD;


fn main(){
<<<<<<< HEAD

	let (mut g, pred, label) = mnist_lenet(1.0e-3);
	let train_loss = loss::SoftMaxCrossEntLoss::new_default(&pred, &label);
	g.add_operation(train_loss);

	let mut training_set = MnistSupplier::<ShuffleRandom>::training(Path::new(MNIST_PATH));

	let start_params = g.init_params();
	// let mut solver = opt::cain::Cain::new(&mut g)
	// 	.num_subbatches(8)
	// 	//.target_err(0.75)
	// 	.target_err(0.9)
	// 	.subbatch_increase_damping(0.15)
	// 	.subbatch_decrease_damping(0.15)
	// 	.aggression(0.75)
	// 	.momentum(0.9)
	// 	.initial_learning_rate(3e-3)
	// 	.finish();

	let mut solver = opt::adam::Adam::new(&mut g)
	.learning_rate(1e-3)
	.beta1(0.9)
	.beta2(0.999)
	.batch_size(32)
	.finish();

	println!("Total num params: {}", start_params.len());

	solver.add_boxed_step_callback(validation(&start_params, training_set.epoch_size()));
	solver.add_boxed_step_callback(max_evals(50 * training_set.epoch_size()));
	
	let _opt_params = solver.optimise_from(&mut training_set, start_params);


}


fn validation(start_params: &[f32], training_set_size: usize) -> Box<FnMut(&CallbackData)->CallbackSignal>{
	let mut val_set = MnistSupplier::<Sequential>::testing(Path::new(MNIST_PATH)); // I mean, who doesnt validate on the test set /s
	let (mut g2, pred2, label2) = mnist_lenet(0.0);
	let val_loss = loss::PredictionLoss::new_default(&pred2, &label2);
	g2.add_operation(val_loss);

	let start_params = start_params.to_vec();

	opt::every_n_evals(training_set_size, Box::new(move |data: &CallbackData|{
		println!("Params moved:{}", data.params.add_scaled(&start_params, -1.0).norm2());
		
		let mut n = val_set.epoch_size();
		let count = n/256;
		let mut err = 0.0;
		
		for i in 0..count {
			let batch_size = n/(count - i);

			let (input, training_input) = val_set.next_n(batch_size);
			let (batch_err, _, _) = g2.backprop(batch_size, input, training_input, data.params);
			err += batch_err;
			n -= batch_size;
		}

		println!("Validation error is: {}%", 100.0*err/val_set.epoch_size() as f32);
		CallbackSignal::Continue
	}))

=======
	learn_mnist().unwrap();
>>>>>>> 4e1fcc05
}

fn learn_mnist() -> Result<()> {
	//let g = mnist_tanh_800(1.0e-3)?;
	let g = mnist_lenet(1.0e-3)?;

	let batch_size = 16;

	let data = Mnist::training(Path::new("D:/ML/Mnist"));
	let epoch = data.length();
	let mut data_stream = data
		.shuffle_random()
		.batch(batch_size)
		.buffered(32);


	let mut params = None;
	let avg_err = Arc::new(Cell::new(2.3));

	for &lr in &[1e-2, 1e-4, 1e-5] {
		// let mut solver = Sgd::new(&g)?
		// 	.rate(lr)
		// 	.momentum(0.9);

		let mut solver = Adam::new(&g)?
			.rate(lr)
			.beta1(0.9)
			.beta2(0.995);

		params = if params.is_some() {params} else {Some(g.initialise_nodes(solver.parameters())?)};
		
		let mut validation = validation(&g)?;
		solver.add_boxed_callback(every_n_steps(epoch/batch_size, Box::new(move |data| {
			validation(data.params);
			CallbackSignal::Continue
		})));
		let mut i = 0;
		solver.add_boxed_callback(every_n_steps(epoch/batch_size, Box::new(move |_| {i += 1; println!("epoch:{}", i); CallbackSignal::Continue})));
		solver.add_boxed_callback(max_steps(3 * epoch/batch_size));
		let mut avg_err1 = avg_err.clone();
		solver.add_callback(move |data| {
			let new_avg_err = 0.95 * avg_err1.get() + 0.05 * data.err/batch_size as f32;
			avg_err1.set(new_avg_err);
			CallbackSignal::Continue
		});
		let mut avg_err2 = avg_err.clone();
		solver.add_boxed_callback(every_n_steps(100, Box::new(move |_data| {
			println!("err: {}", avg_err2.get());
			CallbackSignal::Continue
		})));

		params = Some(solver.optimise_from(&mut data_stream, params.unwrap()).unwrap());
	}

	Ok(())
}

fn validation(g: &GraphDef) -> Result<Box<FnMut(&[ArrayD<f32>])>>{
	let data = Mnist::testing(Path::new("D:/ML/Mnist")); // I mean, who doesnt validate on the test set!
	let epoch = data.length();
	let batch_size = 100;
	let mut data_stream = data
		.sequential()
		.batch(batch_size)
		.buffered(32);

	let inputs: Vec<_> = [g.node_id("input")?, g.node_id("labels")?].iter()
		.chain(g.node_ids(NodeTag::Parameter).keys())
		.map(|node_id| node_id.value_id()).collect();
	let prediction_loss = g.node_id("prediction_loss")?;
	let mut subgraph = g.subgraph(&inputs, &[prediction_loss.value_id()])?;
	
	Ok(Box::new(move |parameters: &[ArrayD<f32>]|{
		//println!("Params moved:{}", data.params.add_scaled(&start_params, -1.0).norm2());
		
		let mut err = 0.0;
		
		for _ in 0..epoch/batch_size {
			let mut inputs = data_stream.next();
			inputs.extend(parameters.iter().cloned());
			let storage = subgraph.execute(inputs).expect("Could not execute validation");
			let err_vec = storage.get(&prediction_loss.value_id()).unwrap();
			err += err_vec.scalar_sum();
		}

		println!("Validation error is: {}%", 100.0*err/epoch as f32);
	}))
}

/// A common mnist network with two hidden layers of 800 units and tanh activation functions
#[allow(unused)]
fn mnist_tanh_800(regularise: f32) -> Result<GraphDef> {
	let mut g = GraphDef::new();

	let input = g.new_node(shape![Unknown, 28, 28, 1], "input", tag![])?;
	let labels = g.new_node(shape![Unknown, 10], "labels", tag![])?;

	let layer1 = g.new_node(shape![Unknown, 800], "layer1", tag![])?;
	let layer1_activ = g.new_node(shape![Unknown, 800], "layer1_activ", tag![])?;

	let layer2 = g.new_node(shape![Unknown, 800], "layer2", tag![])?;
	let layer2_activ = g.new_node(shape![Unknown, 800], "layer2_activ", tag![])?;

	let prediction = g.new_node(shape![Unknown, 10], "prediction", tag![])?;
	let softmax = g.new_node(shape![Unknown, 10], "softmax", tag![])?;

	let prediction_loss = g.new_node(shape![Unknown], "prediction_loss", tag![])?;

	g.new_op(Linear::new(&input, &layer1).init(Linear::msra(1.0)), tag![])?;
	g.new_op(Bias::new(&layer1), tag![])?;
	g.new_op(Tanh::new(&layer1, &layer1_activ), tag![])?;

	g.new_op(Linear::new(&layer1_activ, &layer2).init(Linear::msra(1.0)), tag![])?;
	g.new_op(Bias::new(&layer2), tag![])?;
	g.new_op(Tanh::new(&layer2, &layer2_activ), tag![])?;

	g.new_op(Linear::new(&layer2_activ, &prediction).init(Linear::msra(1.0)), tag![])?;
	g.new_op(Softmax::new(&prediction, &softmax), tag![])?;
	g.new_op(CrossEntropy::new(&softmax, &labels), tag![])?;

	g.new_op(Prediction::new(&prediction, &labels, &prediction_loss).axes(&[-1]), tag![])?;

	Ok(g)
}

/// Based on LeNet variant as descripted at http://luizgh.github.io/libraries/2015/12/08/getting-started-with-lasagne/
/// Activation used is the non-traditional Spline
#[allow(unused)]
fn mnist_lenet(regularise: f32) -> Result<GraphDef> {
	let mut g = GraphDef::new();

	let input = g.new_node(shape![Unknown, 28, 28, 1], "input", tag![])?;
	let labels = g.new_node(shape![Unknown, 10], "labels", tag![])?;

	let c1 = 6;
	let layer1 = g.new_node(shape![Unknown, Unknown, Unknown, c1], "layer1", tag![])?;
	let layer1_activ = g.new_node(shape![Unknown, Unknown, Unknown, c1], "layer1_activ", tag![])?;
	let layer1_pool = g.new_node(shape![Unknown, Unknown, Unknown, c1], "layer1_pool", tag![])?;

	let c2 = 10;
	let layer2 = g.new_node(shape![Unknown, Unknown, Unknown, c2], "layer2", tag![])?;
	let layer2_activ = g.new_node(shape![Unknown, Unknown, Unknown, c2], "layer2_activ", tag![])?;
	let layer2_pool = g.new_node(shape![Unknown, 7, 7, c2], "layer2_pool", tag![])?;

	let c3 = 32;
	let layer3 = g.new_node(shape![Unknown, c3], "layer3", tag![])?;
	let layer3_activ = g.new_node(shape![Unknown, c3], "layer3_activ", tag![])?;

	let prediction = g.new_node(shape![Unknown, 10], "prediction", tag![])?;
	let softmax = g.new_node(shape![Unknown, 10], "softmax", tag![])?;

	let prediction_loss = g.new_node(shape![Unknown], "prediction_loss", tag![])?;

	g.new_op(Conv::new(&input, &layer1, &[5, 5]).init(Conv::msra(1.0)), tag![])?;
	g.new_op(Bias::new(&layer1), tag![])?;
	g.new_op(Spline::new(&layer1, &layer1_activ).init(Spline::init_swan()), tag![])?;
	g.new_op(AvgPool::new(&layer1_activ, &layer1_pool, &[1, 2, 2, 1]), tag![])?;

	g.new_op(Conv::new(&layer1_pool, &layer2, &[5, 5]).init(Conv::msra(1.0)), tag![])?;
	g.new_op(Bias::new(&layer2), tag![])?;
	g.new_op(Spline::new(&layer2, &layer2_activ).init(Spline::init_swan()), tag![])?;
	g.new_op(AvgPool::new(&layer2_activ, &layer2_pool, &[1, 2, 2, 1]), tag![])?;

	g.new_op(Linear::new(&layer2_pool, &layer3).init(Linear::msra(1.0)), tag![])?;
	g.new_op(Bias::new(&layer3), tag![])?;
	g.new_op(Spline::new(&layer3, &layer3_activ).init(Spline::init_swan()), tag![])?;

	g.new_op(Linear::new(&layer3_activ, &prediction).init(Linear::msra(1.0)), tag![])?;
	g.new_op(Softmax::new(&prediction, &softmax), tag![])?;
	g.new_op(CrossEntropy::new(&softmax, &labels), tag![])?;

	g.new_op(Prediction::new(&prediction, &labels, &prediction_loss).axes(&[-1]), tag![])?;

	Ok(g)
}<|MERGE_RESOLUTION|>--- conflicted
+++ resolved
@@ -27,75 +27,7 @@
 
 
 fn main(){
-<<<<<<< HEAD
-
-	let (mut g, pred, label) = mnist_lenet(1.0e-3);
-	let train_loss = loss::SoftMaxCrossEntLoss::new_default(&pred, &label);
-	g.add_operation(train_loss);
-
-	let mut training_set = MnistSupplier::<ShuffleRandom>::training(Path::new(MNIST_PATH));
-
-	let start_params = g.init_params();
-	// let mut solver = opt::cain::Cain::new(&mut g)
-	// 	.num_subbatches(8)
-	// 	//.target_err(0.75)
-	// 	.target_err(0.9)
-	// 	.subbatch_increase_damping(0.15)
-	// 	.subbatch_decrease_damping(0.15)
-	// 	.aggression(0.75)
-	// 	.momentum(0.9)
-	// 	.initial_learning_rate(3e-3)
-	// 	.finish();
-
-	let mut solver = opt::adam::Adam::new(&mut g)
-	.learning_rate(1e-3)
-	.beta1(0.9)
-	.beta2(0.999)
-	.batch_size(32)
-	.finish();
-
-	println!("Total num params: {}", start_params.len());
-
-	solver.add_boxed_step_callback(validation(&start_params, training_set.epoch_size()));
-	solver.add_boxed_step_callback(max_evals(50 * training_set.epoch_size()));
-	
-	let _opt_params = solver.optimise_from(&mut training_set, start_params);
-
-
-}
-
-
-fn validation(start_params: &[f32], training_set_size: usize) -> Box<FnMut(&CallbackData)->CallbackSignal>{
-	let mut val_set = MnistSupplier::<Sequential>::testing(Path::new(MNIST_PATH)); // I mean, who doesnt validate on the test set /s
-	let (mut g2, pred2, label2) = mnist_lenet(0.0);
-	let val_loss = loss::PredictionLoss::new_default(&pred2, &label2);
-	g2.add_operation(val_loss);
-
-	let start_params = start_params.to_vec();
-
-	opt::every_n_evals(training_set_size, Box::new(move |data: &CallbackData|{
-		println!("Params moved:{}", data.params.add_scaled(&start_params, -1.0).norm2());
-		
-		let mut n = val_set.epoch_size();
-		let count = n/256;
-		let mut err = 0.0;
-		
-		for i in 0..count {
-			let batch_size = n/(count - i);
-
-			let (input, training_input) = val_set.next_n(batch_size);
-			let (batch_err, _, _) = g2.backprop(batch_size, input, training_input, data.params);
-			err += batch_err;
-			n -= batch_size;
-		}
-
-		println!("Validation error is: {}%", 100.0*err/val_set.epoch_size() as f32);
-		CallbackSignal::Continue
-	}))
-
-=======
 	learn_mnist().unwrap();
->>>>>>> 4e1fcc05
 }
 
 fn learn_mnist() -> Result<()> {

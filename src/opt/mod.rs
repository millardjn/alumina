pub mod sgd;
pub mod adam;
<<<<<<< HEAD
pub mod cain;

use graph::*;

use supplier::Supplier;
=======
>>>>>>> 4e1fcc05

use graph::{Subgraph, NodeID, DataID, Result};
use data::DataStream;
use ndarray::ArrayD;

pub enum CallbackSignal{
	Stop,
	Continue,
}

pub struct CallbackData<'a>{
	pub err: f32,
	pub params: &'a [ArrayD<f32>],
	pub stream: &'a DataStream,
}

pub trait Opt {

	/// Borrows subgraph
	fn subgraph(&self) -> &Subgraph;

	/// This is the list of inputs to the subgraph which will be fed from the supplied `DataStream`.
	fn inputs(&self) -> &[DataID];

	/// This is the list of value `NodeID`s which correspond to nodes marked `Parameter`,
	/// excluding `NodeID`s which overlap with DataIDs included in `inputs()`
	fn parameters(&self) -> &[NodeID];

	/// Returns the error and the new parameters
	fn step(&mut self, inputs: Vec<ArrayD<f32>>, parameters: Vec<ArrayD<f32>>) -> Result<(f32, Vec<ArrayD<f32>>)>;

	fn callbacks(&mut self) -> &mut [Box<FnMut(&CallbackData)->CallbackSignal>];

	fn add_boxed_callback(&mut self, func: Box<FnMut(&CallbackData)->CallbackSignal>);

	fn add_callback<F: 'static + FnMut(&CallbackData)->CallbackSignal>(&mut self, func: F){
		self.add_boxed_callback(Box::new(func));
	}

	fn optimise<S: DataStream>(&mut self, training_stream: &mut S) -> Result<Vec<ArrayD<f32>>>{
		let params = self.subgraph().graph().initialise_nodes(self.parameters())?;
		self.optimise_from(training_stream, params)
	}

	fn optimise_from<S: DataStream>(&mut self, training_stream: &mut S, mut params: Vec<ArrayD<f32>>) -> Result<Vec<ArrayD<f32>>>{
		let mut stop = false;
		while !stop {
			let (err, new_params) = self.step(training_stream.next(), params)?;
			params = new_params;

			let data = CallbackData{err: err, params: &params, stream: training_stream};
			for func in self.callbacks().iter_mut(){
				stop = stop | matches!(func(&data), CallbackSignal::Stop);
			}
		}
		Ok(params)
	}
}


pub fn print_step_data() -> Box<FnMut(&CallbackData)->CallbackSignal>{
	let mut step = 0;
	Box::new(move |data|{
		println!("step:{}\terr:{}", step, data.err);
		step += 1;
		CallbackSignal::Continue
	})
}

pub fn max_steps(max: usize) -> Box<FnMut(&CallbackData)->CallbackSignal>{
	let mut step = 0;
	Box::new(move |_data|{
		if step < max {
			step += 1;
			CallbackSignal::Continue
		} else {
			CallbackSignal::Stop
		}
	})
}

pub fn min_err(min: f32) -> Box<FnMut(&CallbackData)->CallbackSignal>{
	Box::new(move |data|{
		if data.err > min {
			CallbackSignal::Continue
		} else {
			CallbackSignal::Stop
		}
	})
}

pub fn every_n_steps(n: usize, mut func: Box<FnMut(&CallbackData)->CallbackSignal>) -> Box<FnMut(&CallbackData)->CallbackSignal>{
	let mut step = 0;
	Box::new(move |data|{
		if step % n == 0 {
			step += 1;
			func(data)
		} else {
			step += 1;
			CallbackSignal::Continue
		}
	})
}<|MERGE_RESOLUTION|>--- conflicted
+++ resolved
@@ -1,13 +1,5 @@
 pub mod sgd;
 pub mod adam;
-<<<<<<< HEAD
-pub mod cain;
-
-use graph::*;
-
-use supplier::Supplier;
-=======
->>>>>>> 4e1fcc05
 
 use graph::{Subgraph, NodeID, DataID, Result};
 use data::DataStream;
